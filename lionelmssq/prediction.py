from dataclasses import dataclass
from itertools import chain, combinations, groupby
from pathlib import Path
from typing import List, Optional, Self, Set, Tuple
from pulp import LpProblem, LpMinimize, LpInteger, LpContinuous, LpVariable, lpSum
from lionelmssq.common import Side, get_singleton_set_item
from lionelmssq.masses import UNIQUE_MASSES, EXPLANATION_MASSES, MATCHING_THRESHOLD
from lionelmssq.mass_explanation import explain_mass
import polars as pl
from loguru import logger
from networkx import DiGraph, dag_longest_path
# import networkx

LP_relaxation_threshold = 0.9


@dataclass
class TerminalFragment:
    index: int
    min_end: int
    max_end: int


@dataclass
class Prediction:
    sequence: List[str]
    fragments: pl.DataFrame

    @classmethod
    def from_files(cls, sequence_path: Path, fragments_path: Path) -> Self:
        with open(sequence_path) as f:
            head, seq = f.readlines()
            assert head.startswith(">")

        fragments = pl.read_csv(fragments_path, separator="\t")
        return Prediction(sequence=seq.strip(), fragments=fragments)


class Predictor:
    def __init__(
        self,
        fragments: pl.DataFrame,
        seq_len: int,
        solver: str,
        threads: int,
        unique_masses: pl.DataFrame = UNIQUE_MASSES,
        explanation_masses: pl.DataFrame = EXPLANATION_MASSES,
        matching_threshold: float = MATCHING_THRESHOLD,
        mass_tag_start: float = 0.0,
        mass_tag_end: float = 0.0,
    ):
        self.fragments = (
            fragments.with_row_index(name="orig_index")
            .sort("observed_mass")
            .with_row_index(name="index")
        )

        # Sort the fragments in the order of single nucleosides, start fragments, end fragments,
        # start fragments AND end fragments, internal fragments and then by mass for each category!

        with pl.Config() as cfg:
            cfg.set_tbl_rows(-1)
            print(
                self.fragments.select(
                    pl.col("observed_mass"),
                    pl.col("is_start"),
                    pl.col("is_end"),
                    pl.col("single_nucleoside"),
                    pl.col("is_start_end"),
                    pl.col("is_internal"),
                    # pl.col("mass_explanations"),
                    pl.col("index"),
                    pl.col("orig_index"),
                )
            )

        self.seq_len = seq_len
        self.solver = solver
        self.threads = threads
        self.explanations = {}
        self.mass_diffs = dict()
        self.mass_diffs_errors = dict()
        self.singleton_masses = None
        self.unique_masses = unique_masses
        self.explanation_masses = explanation_masses
        self.matching_threshold = matching_threshold
        self.mass_tags = {Side.START: mass_tag_start, Side.END: mass_tag_end}
        self.fragments_side = dict()
        self.fragment_masses = dict()

    def build_skeleton(
        self,
    ):  # -> Tuple[List[Set[str]], List[TerminalFragment], List[int]]: #TODO
        skeleton_seq_start, start_fragments, invalid_start_fragments = (
            self._predict_skeleton(
                Side.START,
            )
        )

        print("Skeleton sequence start = ", skeleton_seq_start)

        skeleton_seq_end, end_fragments, invalid_end_fragments = self._predict_skeleton(
            Side.END,
        )
        print("Skeleton sequence end = ", skeleton_seq_end)

        skeleton_seq = self._align_skeletons(skeleton_seq_start, skeleton_seq_end)

        print("Skeleton sequence = ", skeleton_seq)

        return (
            skeleton_seq,
            start_fragments,
            end_fragments,
            invalid_start_fragments,
            invalid_end_fragments,
        )

    def graph_skeleton(
        self,
        side,
        node_horizon=None,
        use_ms_intensity_as_weight=False,
        peanlize_explanation_length=True,
    ):
        candidate_fragments = self.fragments_side[side].get_column("index").to_list()

        masses = [0.0] + self.fragment_masses[side]
        if use_ms_intensity_as_weight:
            intensity = [1.0] + self.fragments_side[side].get_column(
                "intensity"
            ).to_list()
        else:
            intensity = [1.0] * len(masses)

        G = DiGraph()
        # Add nodes:
        nodes_list = [(i, {"mass": masses[i]}) for i in range(len(masses))]
        G.add_nodes_from(nodes_list)

        for prior_node_idx in range(len(G.nodes)):
            if node_horizon is None:
                # If the number of fragments are much larger, the number of dp calls will be very large, N(N-1)/2 calls for N fragments!
                # the node horizon can be used to calculate how many next nunmber of nodes to consider for calculating the edges!
                prior_node_horizon = len(G.nodes)
            else:
                prior_node_horizon = min(len(G.nodes), prior_node_idx + node_horizon)

            for latter_node_idx in range(prior_node_idx + 1, prior_node_horizon):
                mass_diff = masses[latter_node_idx] - masses[prior_node_idx]

                if mass_diff in self.explanations:
                    mass_explanations = self.explanations.get(mass_diff, [])
                else:
                    threshold = self._calculate_diff_errors(
                        masses[prior_node_idx] + self.mass_tags[side],
                        masses[latter_node_idx] + self.mass_tags[side],
                        self.matching_threshold,
                    )
                    mass_explanations = self._calculate_diff_dp(
                        mass_diff, threshold, self.explanation_masses
                    )

                if len(mass_explanations) > 0 or abs(
                    mass_diff
                ) <= self.matching_threshold * abs(
                    masses[prior_node_idx] + self.mass_tags[side]
                ):
                    if not peanlize_explanation_length:
                        G.add_edge(
                            prior_node_idx,
                            latter_node_idx,
                            weight=intensity[latter_node_idx],
                            explanation=mass_explanations,
                        )
                    else:
                        if len(mass_explanations) > 0:
                            len_explanations = min(
                                len(mass_explanations[i])
                                for i in range(len(mass_explanations))
                            )
                        else:
                            len_explanations = 0

                        G.add_edge(
                            prior_node_idx,
                            latter_node_idx,
                            weight=(0.001 + len_explanations)
                            * 2 ** (-len_explanations)
                            * intensity[latter_node_idx],
                            # 2 and 0.5 are tunable paramater here to control the penalty!
                            explanation=mass_explanations,
                        )
                        # Idea: The weight should be peanlized if the length of the explanation is more,
                        # i.e. for bigger mass differences, the weight should be less!

        longest_path = dag_longest_path(G, weight="weight")

        def _unionize_explanations(explanations):
            len_explanations = min(
                len(explanations[i]) for i in range(len(explanations))
            )
            # TODO: Need to do this more carefully, its possible that the different explanations are of different lengths
            # One then needs to consider the min and the max positions, as Johannes did earlier!
            return [
                set(chain.from_iterable([set(expl) for expl in explanations]))
            ] * len_explanations

        invalid_nodes = [
            candidate_fragments[node - 1]
            for node in G.nodes
            if node not in longest_path
        ]  # TODO: Check this!
        # invalid_nodes = [longest_path[node - 1] for node in range(len(G.nodes)) if node not in longest_path]

        valid_terminal_fragments = []
        if side == Side.START:
            pos = 0
        else:
            pos = -1

        for idx, node in enumerate(longest_path):
            if node != 0:
                explanations = G.edges[longest_path[idx - 1], longest_path[idx]][
                    "explanation"
                ]
                if len(explanations) > 0:
                    if side == Side.START:
                        pos += min(
                            len(explanations[i]) for i in range(len(explanations))
                        )
                    else:
                        pos -= min(
                            len(explanations[i]) for i in range(len(explanations))
                        )
                else:
                    pos += 0

                valid_terminal_fragments.append(
                    TerminalFragment(
                        # index=candidate_fragments[node-1],
                        index=candidate_fragments[longest_path[idx] - 1],
                        min_end=pos,
                        max_end=pos,
                    )
                )
        print("Valid terminal fragments = ", valid_terminal_fragments)
        print("Candidate fragments = ", candidate_fragments)
        print("Invalid fragments = ", invalid_nodes)
        skeleton_seq = []
        for node in range(len(longest_path) - 1):
            if (
                len(G.edges[longest_path[node], longest_path[node + 1]]["explanation"])
                > 0
            ):
                skeleton_seq.extend(
                    _unionize_explanations(
                        G.edges[longest_path[node], longest_path[node + 1]][
                            "explanation"
                        ]
                    )
                )

        if side == Side.END:
            skeleton_seq = skeleton_seq[::-1]

        # print("Longest path = ", longest_path)
        print("Invalid nodes graph = ", invalid_nodes)
        print("Skeleton sequence graph = ", skeleton_seq)

        # TODO: Instead of the longest paths, one can also list ALL topological ordering from source to sink.
        # This will give other possible options for the sequences!
        # One can then somehow select paths whose skeleton sequences provide the most clarity (the sets are of the smallest cardinality)!

        # print("All topological sorts = ", list(networkx.all_topological_sorts(G)))
        # print("Topological_sort = ", list(networkx.topological_sort(G)))
        # print(
        #     "All paths = ",
        #     list(
        #         networkx.all_simple_paths(
        #             G, source=G.nodes[0], target=G.nodes[len(G.nodes) - 1]
        #         )
        #     ),
        # )

        return G, valid_terminal_fragments, skeleton_seq, invalid_nodes

    def predict(self) -> Prediction:
        # TODO: get rid of the requirement to pass the length of the sequence
        # and instead infer it from the fragments

        # Collect the fragments for the start and end side which also include the start_end fragments (entire sequences)
        self.fragments_side[Side.START] = self.fragments.filter(
            pl.col("is_start") | pl.col("is_start_end")
        )
        self.fragments_side[Side.END] = self.fragments.filter(
            pl.col("is_end") | pl.col("is_start_end")
        )

        # Collect the masses of these fragments (subtract the appropriate tag masses)
        self._collect_fragment_side_masses(Side.START)
        self._collect_fragment_side_masses(Side.END)

        # Collect the masses of the single nucleosides
        self._collect_singleton_masses()

        # Roughly estimate the differences as a first step with all fragments marked as start and then as end
        # Note that we do not consider fragments is_start_end now,
        # since the difference may be quite large and explained by lots of combinations
        # Note that there may be faulty mass fragments which will lead to bad (not truly existent) differences here!
        self._collect_diffs(Side.START)
        self._collect_diffs(Side.END)
        self._collect_diff_explanations()

        # TODO:
        # also consider that the observations are not complete and that we probably don't see all the letters as diffs or singletons.
        # Hence, maybe do the following: solve first with the reduced alphabet, and if the optimization does not yield a sufficiently
        # good result, then try again with an extended alphabet.
        masses = (  # self.unique_masses
            self._reduce_alphabet()
        )

        nucleosides = masses.get_column(
            "nucleoside"
        ).to_list()  # TODO: Handle the case of multiple nucleosides with the same mass when using "aggregate" grouping in the masses table
        nucleoside_masses = dict(masses.iter_rows())

<<<<<<< HEAD
        _, start_fragments, skeleton_seq_start, invalid_start_fragments = (
            self.graph_skeleton(Side.START)
        )
=======
        # Now we build the skeleton sequence from both sides and align them to get the final skeleton sequence!
        (
            skeleton_seq,
            start_fragments,
            end_fragments,
            invalid_start_fragments,
            invalid_end_fragments,
        ) = self.build_skeleton()
>>>>>>> 8414f0e3

        # TODO: If the tags are considered in the LP at the end, then most of the following code will become obsolete!

        # We now create reduced self.fragments_side and their masses
        # which keeps the ordereing of accepted start and end candidates while rejecting
        # the invalid ones, but keeping the ones with internal marking as internal candidates!
<<<<<<< HEAD

        _, end_fragments, skeleton_seq_end, invalid_end_fragments = self.graph_skeleton(
            Side.END
        )

        skeleton_seq = self._align_skeletons(
            skeleton_seq_start, skeleton_seq_end, align_depth=10
        )

        print("Graph aligned_skeleton_seq = ", skeleton_seq)

        # (
        #     skeleton_seq,
        #     start_fragments,
        #     end_fragments,
        #     invalid_start_fragments,
        #     invalid_end_fragments,
        # ) = self.build_skeleton()

=======
>>>>>>> 8414f0e3
        self.fragments_side[Side.START] = self.fragments_side[Side.START].filter(
            ~pl.col("index").is_in(invalid_start_fragments)
        )

        # We also remove the fragments from the end side which are also present in the start side:
        self.fragments_side[Side.END] = (
            self.fragments_side[Side.END]
            .filter(~pl.col("index").is_in(invalid_end_fragments))
            .filter(~pl.col("index").is_in([i.index for i in start_fragments]))
        )

        # Collect the masses of the fragments for the _reduced_ start and end side
        self._collect_fragment_side_masses(Side.START, restrict_is_start_end=True)
        self._collect_fragment_side_masses(Side.END, restrict_is_start_end=True)

        # Rewriting the observed_mass column for the start and the end fragment_sides
        # with the tag(s) subtracted masses for latter processing!
        self.fragments_side[Side.START].replace_column(
            self.fragments_side[Side.START].get_column_index("observed_mass"),
            pl.Series("observed_mass", self.fragment_masses[Side.START]),
        )
        self.fragments_side[Side.END].replace_column(
            self.fragments_side[Side.END].get_column_index("observed_mass"),
            pl.Series("observed_mass", self.fragment_masses[Side.END]),
        )

        # Create a data frame for the internal fragments:
        self.fragments_internal = self.fragments.filter(pl.col("is_internal")).filter(
            ~pl.col("index").is_in(
                [i.index for i in start_fragments] + [i.index for i in end_fragments]
            )
        )

        self.fragments = (
            self.fragments_side[Side.START]
            .vstack(self.fragments_side[Side.END])
            .vstack(self.fragments_internal)
        )

        fragment_masses = (
            self.fragment_masses[Side.START]
            + self.fragment_masses[Side.END]
            + [i for i in self.fragments_internal.get_column("observed_mass").to_list()]
        )

        prob = LpProblem("RNA sequencing", LpMinimize)
        # i = 1,...,n: positions in the sequence
        # j = 1,...,m: fragments
        # b = 1,...,k: (modified) bases

        fragment_masses = self.fragments.get_column("observed_mass").to_list()
        n_fragments = len(fragment_masses)
        print("Fragments considered for fitting, n_fragments = ", n_fragments)

        valid_fragment_range = list(range(n_fragments))

        prob = LpProblem("RNA sequencing", LpMinimize)
        # i = 1,...,n: positions in the sequence
        # j = 1,...,m: fragments
        # b = 1,...,k: (modified) bases

        if not start_fragments:
            logger.warning(
                "No start fragments provided, this will likely lead to suboptimal results."
            )

        if not end_fragments:
            logger.warning(
                "No end fragments provided, this will likely lead to suboptimal results."
            )

        # TODO: IMP: Initiate the variables with the nucleotides (but don't fix them) that are already known from the dp!

        # x: binary variables indicating fragment j presence at position i
        x = [
            [
                LpVariable(f"x_{i},{j}", lowBound=0, upBound=1, cat=LpInteger)
                for j in valid_fragment_range
            ]
            for i in range(self.seq_len)
        ]
        # y: binary variables indicating base b at position i
        y = [
            {
                b: LpVariable(f"y_{i},{b}", lowBound=0, upBound=1, cat=LpInteger)
                for b in nucleosides
            }
            for i in range(self.seq_len)
        ]
        # z: binary variables indicating product of x and y
        z = [
            [
                {
                    b: LpVariable(
                        f"z_{i},{j},{b}", lowBound=0, upBound=1, cat=LpInteger
                    )
                    for b in nucleosides
                }
                for j in valid_fragment_range
            ]
            for i in range(self.seq_len)
        ]
        # weight_diff_abs: absolute value of weight_diff
        predicted_mass_diff_abs = [
            LpVariable(f"predicted_mass_diff_abs_{j}", lowBound=0, cat=LpContinuous)
            for j in valid_fragment_range
        ]
        # weight_diff: difference between fragment monoisotopic mass and sum of masses of bases in fragment as estimated in the MILP
        predicted_mass_diff = [
            fragment_masses[j]
            - lpSum(
                [
                    z[i][j][b] * nucleoside_masses[b]
                    for i in range(self.seq_len)
                    for b in nucleosides
                ]
            )
            for j in valid_fragment_range
        ]

        # optimization function
        prob += lpSum([predicted_mass_diff_abs[j] for j in valid_fragment_range])

        # select one base per position
        for i in range(self.seq_len):
            prob += lpSum([y[i][b] for b in nucleosides]) == 1

        # fill z with the product of binary variables x and y
        for i in range(self.seq_len):
            for j in valid_fragment_range:
                for b in nucleosides:
                    prob += z[i][j][b] <= x[i][j]
                    prob += z[i][j][b] <= y[i][b]
                    prob += z[i][j][b] >= x[i][j] + y[i][b] - 1

        # ensure that fragment is aligned continuously
        # (no gaps: if x[i1,j] = 1 and x[i2,j] = 1, then x[i_between,j] = 1)
        for j in valid_fragment_range:
            for i1, i2 in combinations(range(self.seq_len), 2):
                # i2 and i1 are inclusive
                assert i2 > i1
                if i2 - i1 > 1:
                    prob += (x[i1][j] + x[i2][j] - 1) * (i2 - i1 - 1) <= lpSum(
                        [x[i_between][j] for i_between in range(i1 + 1, i2)]
                    )

        # ensure that start fragments are aligned at the beginning of the sequence
        for fragment in start_fragments:
            j = (
                self.fragments.with_row_index("row_index")
                .filter(pl.col("index") == fragment.index)
                .select(pl.col("row_index"))
                .to_series()
                .to_list()[0]
            )
            # min_end is exclusive
            for i in range(fragment.min_end):
                x[i][j].setInitialValue(1)
                x[i][j].fixValue()
            for i in range(fragment.max_end, self.seq_len):
                x[i][j].setInitialValue(0)
                x[i][j].fixValue()

        # ensure that end fragments are aligned at the end of the sequence
        for fragment in end_fragments:
            # j is the row index where the "index" matches fragment.index
            j = (
                self.fragments.with_row_index("row_index")
                .filter(pl.col("index") == fragment.index)
                .select(pl.col("row_index"))
                .to_series()
                .to_list()[0]
            )
            # min_end is exclusive
            for i in range(fragment.min_end + 1, 0):
                x[i][j].setInitialValue(1)
                x[i][j].fixValue()
            for i in range(-self.seq_len, fragment.max_end + 1):
                x[i][j].setInitialValue(0)
                x[i][j].fixValue()

        # Fragments that aren't either start or end are either inner or uncertain.
        # Hence, we don't further constrain their positioning and length and let the
        # LP decide.

        # constrain weight_diff_abs to be the absolute value of weight_diff
        for j in valid_fragment_range:
            # if j not in invalid_start_fragments and j not in invalid_end_fragments:
            prob += predicted_mass_diff_abs[j] >= predicted_mass_diff[j]
            prob += predicted_mass_diff_abs[j] >= -predicted_mass_diff[j]

        # use skeleton seq to fix bases
        for i, nucs in enumerate(skeleton_seq):
            if not nucs:
                # nothing known, do not constrain
                continue
            for b in nucleosides:
                if b not in nucs:
                    # do not allow bases that are not observed in the skeleton
                    y[i][b].setInitialValue(0)
                    y[i][b].fixValue()
            if len(nucs) == 1:
                nuc = get_singleton_set_item(nucs)
                # only one base is possible, already set it to 1
                y[i][nuc].setInitialValue(1)
                y[i][nuc].fixValue()

        import pulp

        match self.solver:
            case "gurobi":
                solver_name = "GUROBI_CMD"
            case "cbc":
                solver_name = "PULP_CBC_CMD"

        solver = pulp.getSolver(solver_name, threads=self.threads)
        # gurobi.msg = False
        # TODO the returned value resembles the accuracy of the prediction
        _ = prob.solve(solver)

        def get_base(i):
            for b in nucleosides:
                # if y[i][b].value() == 1:
                if y[i][b].value() > LP_relaxation_threshold:
                    return b
            return None

        def get_base_fragmentwise(i, j):
            for b in nucleosides:
                if z[i][j][b].value() > LP_relaxation_threshold:
                    return b
            return None

        # interpret solution
        seq = [get_base(i) for i in range(self.seq_len)]
        print("Predicted sequence = ", "".join(seq))

        # Get the sequence corresponding to each of the fragments!
        fragment_seq = [
            [
                get_base_fragmentwise(i, j)
                for i in range(self.seq_len)
                if get_base_fragmentwise(i, j) is not None
            ]
            for j in valid_fragment_range
        ]

        # Get teh mass corresponding to each of the fragments!
        predicted_fragment_mass = [
            sum(
                [
                    nucleoside_masses[get_base_fragmentwise(i, j)]
                    for i in range(self.seq_len)
                    if get_base_fragmentwise(i, j) is not None
                ]
            )
            for j in valid_fragment_range
        ]

        fragment_predictions = pl.from_dicts(
            [
                {
                    # Because of the relaxation of the LP, sometimes the value is not exactly 1
                    "left": min(
                        (
                            i
                            for i in range(self.seq_len)
                            if x[i][j].value() > LP_relaxation_threshold
                        ),
                        default=0,
                    ),
                    "right": max(
                        (
                            i
                            for i in range(self.seq_len)
                            if x[i][j].value() > LP_relaxation_threshold
                        ),
                        default=-1,
                    )
                    + 1,  # right bound shall be exclusive, hence add 1
                    "predicted_fragment_seq": fragment_seq[j],
                    "predicted_fragment_mass": predicted_fragment_mass[j],
                    "observed_mass": fragment_masses[j],
                    "predicted_mass_diff": predicted_mass_diff[j].value(),
                }
                for j in valid_fragment_range
            ]
        )
        fragment_predictions = pl.concat(
            [fragment_predictions, self.fragments.select(pl.col("orig_index"))],
            how="horizontal",
        )

        # reorder fragment predictions so that they match the original order again
        fragment_predictions = fragment_predictions.sort("orig_index")

        return Prediction(
            sequence=seq,
            fragments=fragment_predictions,
        )

<<<<<<< HEAD
    def _align_skeletons(
        self, skeleton_seq_start, skeleton_seq_end, align_depth=None
    ) -> List[Set[str]]:
=======
    def _collect_fragment_side_masses(
        self, side: Side, restrict_is_start_end: bool = False
    ):
        # Collects the fragment masses for the given side (also includes the start_end fragments, i.e the entire sequence)
        # Optionally ``restrict_is_start_end`` can be set to True to only consider the start_end fragments which have been included in self.fragments_side[side]
        # This is useful later when a skeleton is already built and we need the masses of the accepted fragments!

        if restrict_is_start_end:
            side_fragments = [
                i - self.mass_tags[side]
                for i in self.fragments_side[side]
                .filter(pl.col(f"is_{side}"))
                .get_column("observed_mass")
                .to_list()
            ]
            start_end_fragments = [
                i - self.mass_tags[Side.START] - self.mass_tags[Side.END]
                for i in self.fragments_side[side]
                .filter(pl.col("is_start_end"))
                .get_column("observed_mass")
                .to_list()
            ]
        else:
            # Collect the (tag subtracted) masses of the fragments for the side
            side_fragments = [
                i - self.mass_tags[side]
                for i in self.fragments.filter(pl.col(f"is_{side}"))
                .get_column("observed_mass")
                .to_list()
            ]

            # Collect the (both tags subtracted) masses of the start_end fragments
            start_end_fragments = [
                i - self.mass_tags[Side.START] - self.mass_tags[Side.END]
                for i in self.fragments.filter(pl.col("is_start_end"))
                .get_column("observed_mass")
                .to_list()
            ]

        self.fragment_masses[side] = side_fragments + start_end_fragments

    def _align_skeletons(self, skeleton_seq_start, skeleton_seq_end) -> List[Set[str]]:
        # While building the ladder it may happen that things are unambiguous from one side, but not from the other!
        # In that case, we should consider the unambiguous side as the correct one! If the intersection is empty, then we can consider the union of the two!

>>>>>>> 8414f0e3
        # Align the skeletons of the start and end fragments to get the final skeleton sequence!
        # Wherever there is no ambiguity, that nucleotide is preferrentially considered!

        skeleton_seq = [set() for _ in range(self.seq_len)]
<<<<<<< HEAD
        if align_depth is None:
            for i in range(self.seq_len):
                skeleton_seq[i] = skeleton_seq_start[i].intersection(
                    skeleton_seq_end[i]
                )
                if not skeleton_seq[i]:
                    skeleton_seq[i] = skeleton_seq_start[i].union(skeleton_seq_end[i])
        else:
            for i in range(align_depth):
                skeleton_seq[i] = skeleton_seq_start[i].intersection(
                    skeleton_seq_end[i]
                )
                if not skeleton_seq[i]:
                    skeleton_seq[i] = skeleton_seq_start[i].union(skeleton_seq_end[i])
            # for i in range(align_depth, self.seq_len):
            for i in range(-align_depth, 0):
                skeleton_seq[i] = skeleton_seq_start[i].intersection(
                    skeleton_seq_end[i]
                )
                if not skeleton_seq[i]:
                    skeleton_seq[i] = skeleton_seq_start[i].union(skeleton_seq_end[i])
=======
        for i in range(self.seq_len):
            skeleton_seq[i] = skeleton_seq_start[i].intersection(skeleton_seq_end[i])
            if not skeleton_seq[i]:
                skeleton_seq[i] = skeleton_seq_start[i].union(skeleton_seq_end[i])

        # TODO: Its more complicated, since if two positions are ambigious, they are not indepenedent.
        # If one nucleotide is selected this way, then the same nucleotide cannot be selected in the other position!

>>>>>>> 8414f0e3
        return skeleton_seq

    def _collect_diffs(self, side: Side) -> None:
        masses = self.fragment_masses[side]

        self.mass_diffs[side] = [masses[0]] + [
            masses[i] - masses[i - 1] for i in range(1, len(masses))
        ]
        self.mass_diffs_errors[side] = [
            self._calculate_diff_errors(
                self.mass_tags[side],
                masses[0] + self.mass_tags[side],
                self.matching_threshold,
            )
        ] + [
            self._calculate_diff_errors(
                masses[i] + self.mass_tags[side],
                masses[i - 1] + self.mass_tags[side],
                self.matching_threshold,
            )
            for i in range(1, len(masses))
        ]

    def _calculate_diff_errors(self, mass1, mass2, threshold) -> float:
        retval = threshold * ((mass1**2 + mass2**2) ** 0.5) / abs(mass1 - mass2)
        # Constrain the maximum relative error to 1!
        # For mass difference very close to zero, the relative error can be very high!
        if retval > 1:
            retval = 1.0
        return retval

    def _collect_singleton_masses(
        self,
    ) -> None:
        masses = self.fragments.filter(pl.col("single_nucleoside")).get_column(
            "observed_mass"
        )
        self.singleton_masses = set(masses)

    def _calculate_diff_dp(self, diff, threshold, explanation_masses):
        explanation_list = list(
            explain_mass(
                diff,
                explanation_masses=explanation_masses,
                matching_threshold=threshold,
            ).explanations
        )
        if len(explanation_list) > 0:
            retval = [
                Explanation(*explanation_list[i]) for i in range(len(explanation_list))
            ]
        else:
            retval = []
        return retval

    def _collect_diff_explanations(self) -> None:
        diffs = (self.mass_diffs[Side.START]) + (self.mass_diffs[Side.END])

        diffs_errors = (
            (self.mass_diffs_errors[Side.START]) + (self.mass_diffs_errors[Side.END])
        )
        for diff, diff_error in zip(diffs, diffs_errors):
            self.explanations[diff] = self._calculate_diff_dp(
                diff, diff_error, self.explanation_masses
            )

        for diff in self.singleton_masses:
            self.explanations[diff] = self._calculate_diff_dp(
                diff, self.matching_threshold, self.explanation_masses
            )
        # TODO: Can make it simpler here by rejecting diff which cannot be explained instead of doing it in the _predict_skeleton function!

    def _reduce_alphabet(self) -> pl.DataFrame:
        observed_nucleosides = {
            nuc
            for expls in self.explanations.values()
            for expl in expls
            for nuc in expl
        }
        reduced = self.unique_masses.filter(
            pl.col("nucleoside").is_in(observed_nucleosides)
        )
        print("Nucleosides considered for fitting after alphabet reduction:", reduced)

        return reduced

    def _predict_skeleton(
        self,
        side: Side,
        skeleton_seq: Optional[List[Set[str]]] = None,
        fragment_masses=None,
        candidate_fragments=None,
    ) -> Tuple[List[Set[str]], List[TerminalFragment], List[int]]:
        if skeleton_seq is None:
            skeleton_seq = [set() for _ in range(self.seq_len)]

        factor = 1 if side == Side.START else -1

        if not fragment_masses:
            fragment_masses = self.fragment_masses[side]

        if not candidate_fragments:
            candidate_fragments = (
                self.fragments_side[side].get_column("index").to_list()
            )

        def get_possible_nucleosides(pos: int, i: int) -> Set[str]:
            return skeleton_seq[pos + factor * i]

        def is_valid_pos(pos: int, ext: int) -> bool:
            pos = pos + factor * ext
            return (
                0 <= pos <= self.seq_len
                if side == Side.START
                else -(self.seq_len + 1) <= pos < 0
                # else -self.seq_len <= pos < 0
            )

        pos = {0} if side == Side.START else {-1}
        carry_over_mass = 0

        valid_terminal_fragments = []
        invalid_fragments = []
        last_mass_valid = 0.0
        for fragment_index, (diff, mass) in enumerate(
            zip(self.mass_diffs[side], fragment_masses)
        ):
            diff += carry_over_mass
            assert pos

            is_valid = True
            if diff in self.explanations:
                explanations = self.explanations.get(diff, [])
                # last_mass_valid = mass
            else:
                # CHECK: Review if the correct values of the mass, i.e "last_mass_valid" are used here!
                threshold = self._calculate_diff_errors(
                    last_mass_valid + self.mass_tags[side],
                    last_mass_valid + diff + self.mass_tags[side],
                    self.matching_threshold,
                )
                explanations = self._calculate_diff_dp(
                    diff, threshold, self.explanation_masses
                )
            # if explanations:
            #     carry_over_mass = 0.0 #CHECK: Review this!

            # METHOD: if there is only one single nucleoside explanation, we can
            # directly assign the nucleoside if there are tuples, we have to assign a
            # possibility to the current and next position
            # and take care of expressing that both permutations are possible
            # Further, we consider multiple possible start positions, depending on
            # whether the previous explanations had different lengths.
            if explanations:
                next_pos = set()
                if side is Side.START:
                    min_p = min(pos)
                    max_p = max(pos)
                else:
                    min_p = max(pos)
                    max_p = min(pos)
                min_fragment_end = None
                max_fragment_end = None

                for p in pos:
                    p_specific_explanations = [
                        expl for expl in explanations if is_valid_pos(p, len(expl))
                    ]
                    alphabet_per_expl_len = {
                        expl_len: set(chain(*expls))
                        for expl_len, expls in groupby(p_specific_explanations, len)
                    }
                    # print("p_specific_explanations = ", p_specific_explanations)
                    # print("alphabet_per_expl_len = ", alphabet_per_expl_len)
                    # print("p = ", p)
                    # print("fragment_index = ", fragment_index)

                    if p_specific_explanations:
                        if side is Side.START:
                            if p == min_p:
                                min_fragment_end = min_p + min(
                                    expl_len for expl_len in alphabet_per_expl_len
                                )
                            elif p == max_p:
                                max_fragment_end = max_p + max(
                                    expl_len for expl_len in alphabet_per_expl_len
                                )
                        else:
                            if p == min_p:
                                min_fragment_end = min_p - min(
                                    expl_len for expl_len in alphabet_per_expl_len
                                )
                            elif p == max_p:
                                max_fragment_end = max_p - max(
                                    expl_len for expl_len in alphabet_per_expl_len
                                )

                    # constrain already existing sets in the range of the expl
                    # by the nucs that are given in the explanations
                    for expl_len, alphabet in alphabet_per_expl_len.items():
                        for i in range(expl_len):
                            possible_nucleosides = get_possible_nucleosides(p, i)
                            # print("i = ", i)
                            # print("possible_nucleosides = ", possible_nucleosides)
                            # print("alphabet = ", alphabet)
                            # TODO: Review this! What's the need to clear it really?
                            # if possible_nucleosides.issuperset(alphabet): #Should this be the other way around?
                            #     # the expl sharpens the possibilities
                            #     # clear the possibilities so far, the expl will add
                            #     # the sharpened ones ones below
                            #     possible_nucleosides.clear()

                            for j in alphabet:
                                possible_nucleosides.add(j)
                                # TODO: We need to do this better.
                                # Instead of adding just the letters, we somehow need to keep a track of the possibilities to be able to constrain the LP!
                                # We also then probably need part of the code immediately below!

                    # for expl in p_specific_explanations:
                    #         #Maybe we can save the object as perm itself and block it for sometime!
                    #         for perm in permutations(expl):
                    #             for i, nuc in enumerate(perm):
                    #                 get_possible_nucleosides(p, i).add(nuc)

                    # print("Intermediate skeletal seq = ", skeleton_seq)

                    # add possible follow up positions
                    next_pos.update(
                        p + factor * expl_len for expl_len in alphabet_per_expl_len
                    )
                if max_fragment_end is None:
                    max_fragment_end = min_fragment_end
                if min_fragment_end is None:
                    min_fragment_end = max_fragment_end
                if min_fragment_end is None:
                    # still None => both are None
                    # TODO can we stop ealy in building the ladder?
                    is_valid = False
            elif (
                abs(diff) <= self.matching_threshold * abs(mass + self.mass_tags[side])
                # abs(diff/mass) <= self._calculate_diff_errors(mass+self.mass_tags[side],mass+diff+self.mass_tags[side],self.matching_threshold)
                # Problem! The above approach might blow up if the masses are very close, i.e. diff is very close to zero!
            ):
                if side == Side.START:
                    min_fragment_end = min(pos)
                    max_fragment_end = max(pos)
                else:
                    min_fragment_end = max(pos)
                    max_fragment_end = min(pos)
                next_pos = pos
            else:
                is_valid = False

            if is_valid:
                valid_terminal_fragments.append(
                    TerminalFragment(
                        index=candidate_fragments[fragment_index],
                        # index=fragment_index,
                        min_end=min_fragment_end,
                        max_end=max_fragment_end,
                    )
                )
                pos = next_pos
                last_mass_valid = mass  # CHECK:Review this!
                carry_over_mass = 0.0  # TODO:Review this!
            else:
                logger.warning(
                    f"Skipping {side} fragment {fragment_index} with observed mass {mass} because no "
                    "explanations are found for the mass difference."
                )
                carry_over_mass = diff

                # Consider the skipped fragments as internal fragments! Add back the terminal mass to this fragments!
                if fragment_index and candidate_fragments:
                    invalid_fragments.append(candidate_fragments[fragment_index])

        return skeleton_seq, valid_terminal_fragments, invalid_fragments


class Explanation:
    def __init__(self, *nucleosides):
        self.nucleosides = tuple(sorted(nucleosides))

    def __iter__(self):
        yield from self.nucleosides

    def __len__(self):
        return len(self.nucleosides)

    def __repr__(self):
        return f"{{{",".join(self.nucleosides)}}}"<|MERGE_RESOLUTION|>--- conflicted
+++ resolved
@@ -325,27 +325,16 @@
         ).to_list()  # TODO: Handle the case of multiple nucleosides with the same mass when using "aggregate" grouping in the masses table
         nucleoside_masses = dict(masses.iter_rows())
 
-<<<<<<< HEAD
+        # Now we build the skeleton sequence from both sides and align them to get the final skeleton sequence!
         _, start_fragments, skeleton_seq_start, invalid_start_fragments = (
             self.graph_skeleton(Side.START)
         )
-=======
-        # Now we build the skeleton sequence from both sides and align them to get the final skeleton sequence!
-        (
-            skeleton_seq,
-            start_fragments,
-            end_fragments,
-            invalid_start_fragments,
-            invalid_end_fragments,
-        ) = self.build_skeleton()
->>>>>>> 8414f0e3
 
         # TODO: If the tags are considered in the LP at the end, then most of the following code will become obsolete!
 
         # We now create reduced self.fragments_side and their masses
         # which keeps the ordereing of accepted start and end candidates while rejecting
         # the invalid ones, but keeping the ones with internal marking as internal candidates!
-<<<<<<< HEAD
 
         _, end_fragments, skeleton_seq_end, invalid_end_fragments = self.graph_skeleton(
             Side.END
@@ -364,9 +353,6 @@
         #     invalid_start_fragments,
         #     invalid_end_fragments,
         # ) = self.build_skeleton()
-
-=======
->>>>>>> 8414f0e3
         self.fragments_side[Side.START] = self.fragments_side[Side.START].filter(
             ~pl.col("index").is_in(invalid_start_fragments)
         )
@@ -668,11 +654,6 @@
             fragments=fragment_predictions,
         )
 
-<<<<<<< HEAD
-    def _align_skeletons(
-        self, skeleton_seq_start, skeleton_seq_end, align_depth=None
-    ) -> List[Set[str]]:
-=======
     def _collect_fragment_side_masses(
         self, side: Side, restrict_is_start_end: bool = False
     ):
@@ -714,16 +695,16 @@
 
         self.fragment_masses[side] = side_fragments + start_end_fragments
 
-    def _align_skeletons(self, skeleton_seq_start, skeleton_seq_end) -> List[Set[str]]:
+    def _align_skeletons(
+        self, skeleton_seq_start, skeleton_seq_end, align_depth=None
+    ) -> List[Set[str]]:
         # While building the ladder it may happen that things are unambiguous from one side, but not from the other!
         # In that case, we should consider the unambiguous side as the correct one! If the intersection is empty, then we can consider the union of the two!
 
->>>>>>> 8414f0e3
         # Align the skeletons of the start and end fragments to get the final skeleton sequence!
         # Wherever there is no ambiguity, that nucleotide is preferrentially considered!
 
         skeleton_seq = [set() for _ in range(self.seq_len)]
-<<<<<<< HEAD
         if align_depth is None:
             for i in range(self.seq_len):
                 skeleton_seq[i] = skeleton_seq_start[i].intersection(
@@ -745,16 +726,10 @@
                 )
                 if not skeleton_seq[i]:
                     skeleton_seq[i] = skeleton_seq_start[i].union(skeleton_seq_end[i])
-=======
-        for i in range(self.seq_len):
-            skeleton_seq[i] = skeleton_seq_start[i].intersection(skeleton_seq_end[i])
-            if not skeleton_seq[i]:
-                skeleton_seq[i] = skeleton_seq_start[i].union(skeleton_seq_end[i])
 
         # TODO: Its more complicated, since if two positions are ambigious, they are not indepenedent.
         # If one nucleotide is selected this way, then the same nucleotide cannot be selected in the other position!
 
->>>>>>> 8414f0e3
         return skeleton_seq
 
     def _collect_diffs(self, side: Side) -> None:
