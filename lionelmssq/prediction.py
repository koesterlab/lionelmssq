--- conflicted
+++ resolved
@@ -305,196 +305,6 @@
                 "No end fragments provided, this will likely lead to suboptimal results."
             )
 
-<<<<<<< HEAD
-        # TODO: IMP: Initiate the variables with the nucleotides (but don't fix them) that are already known from the dp!
-
-        # x: binary variables indicating fragment j presence at position i
-        x = [
-            [
-                LpVariable(f"x_{i},{j}", lowBound=0, upBound=1, cat=LpInteger)
-                for j in valid_fragment_range
-            ]
-            for i in range(self.seq_len)
-        ]
-        # y: binary variables indicating base b at position i
-        y = [
-            {
-                b: LpVariable(f"y_{i},{b}", lowBound=0, upBound=1, cat=LpInteger)
-                for b in nucleosides
-            }
-            for i in range(self.seq_len)
-        ]
-        # z: binary variables indicating product of x and y
-        z = [
-            [
-                {
-                    b: LpVariable(
-                        f"z_{i},{j},{b}", lowBound=0, upBound=1, cat=LpInteger
-                    )
-                    for b in nucleosides
-                }
-                for j in valid_fragment_range
-            ]
-            for i in range(self.seq_len)
-        ]
-        # weight_diff_abs: absolute value of weight_diff
-        predicted_mass_diff_abs = [
-            LpVariable(f"predicted_mass_diff_abs_{j}", lowBound=0, cat=LpContinuous)
-            for j in valid_fragment_range
-        ]
-        # weight_diff: difference between fragment monoisotopic mass and sum of masses of bases in fragment as estimated in the MILP
-        predicted_mass_diff = [
-            fragment_masses[j]
-            - lpSum(
-                [
-                    z[i][j][b] * nucleoside_masses[b]
-                    for i in range(self.seq_len)
-                    for b in nucleosides
-                ]
-            )
-            for j in valid_fragment_range
-        ]
-
-        # optimization function
-        prob += lpSum([predicted_mass_diff_abs[j] for j in valid_fragment_range])
-
-        # select one base per position
-        for i in range(self.seq_len):
-            prob += lpSum([y[i][b] for b in nucleosides]) == 1
-
-        # fill z with the product of binary variables x and y
-        for i in range(self.seq_len):
-            for j in valid_fragment_range:
-                for b in nucleosides:
-                    prob += z[i][j][b] <= x[i][j]
-                    prob += z[i][j][b] <= y[i][b]
-                    prob += z[i][j][b] >= x[i][j] + y[i][b] - 1
-
-        # ensure that fragment is aligned continuously
-        # (no gaps: if x[i1,j] = 1 and x[i2,j] = 1, then x[i_between,j] = 1)
-        for j in valid_fragment_range:
-            for i1, i2 in combinations(range(self.seq_len), 2):
-                # i2 and i1 are inclusive
-                assert i2 > i1
-                if i2 - i1 > 1:
-                    prob += (x[i1][j] + x[i2][j] - 1) * (i2 - i1 - 1) <= lpSum(
-                        [x[i_between][j] for i_between in range(i1 + 1, i2)]
-                    )
-
-        # ensure that start fragments are aligned at the beginning of the sequence
-        for fragment in start_fragments:
-            # j is the row index where the "index" matches fragment.index
-            # fragment.index uses the original (mass sorted) index of the read fragment files,
-            # but in self.fragments we disqualify many fragments of the original file.
-            # Hence, we need to find the correct row index in self.fragments which corresponds to the original index
-            # since in the MILP we fit all the fragments of self.fragments
-            j = (
-                self.fragments.with_row_index("row_index")
-                .filter(pl.col("index") == fragment.index)
-                .item(0, "row_index")
-            )
-            # min_end is exclusive
-            for i in range(fragment.min_end):
-                x[i][j].setInitialValue(1)
-                x[i][j].fixValue()
-            for i in range(fragment.max_end, self.seq_len):
-                x[i][j].setInitialValue(0)
-                x[i][j].fixValue()
-
-        # ensure that end fragments are aligned at the end of the sequence
-        for fragment in end_fragments:
-            # j is the row index where the "index" matches fragment.index
-            j = (
-                self.fragments.with_row_index("row_index")
-                .filter(pl.col("index") == fragment.index)
-                .item(0, "row_index")
-            )
-            # min_end is exclusive
-            for i in range(fragment.min_end + 1, 0):
-                x[i][j].setInitialValue(1)
-                x[i][j].fixValue()
-            for i in range(-self.seq_len, fragment.max_end + 1):
-                x[i][j].setInitialValue(0)
-                x[i][j].fixValue()
-
-        # Fragments that aren't either start or end are either inner or uncertain.
-        # Hence, we don't further constrain their positioning and length and let the
-        # LP decide.
-
-        # constrain weight_diff_abs to be the absolute value of weight_diff
-        for j in valid_fragment_range:
-            # if j not in invalid_start_fragments and j not in invalid_end_fragments:
-            prob += predicted_mass_diff_abs[j] >= predicted_mass_diff[j]
-            prob += predicted_mass_diff_abs[j] >= -predicted_mass_diff[j]
-
-        # use skeleton seq to fix bases
-        for i, nucs in enumerate(skeleton_seq):
-            if not nucs:
-                # nothing known, do not constrain
-                continue
-            for b in nucleosides:
-                if b not in nucs:
-                    # do not allow bases that are not observed in the skeleton
-                    y[i][b].setInitialValue(0)
-                    y[i][b].fixValue()
-            if len(nucs) == 1:
-                nuc = get_singleton_set_item(nucs)
-                # only one base is possible, already set it to 1
-                y[i][nuc].setInitialValue(1)
-                y[i][nuc].fixValue()
-
-        match self.solver:
-            case "gurobi":
-                solver_name = "GUROBI_CMD"
-            case "cbc":
-                solver_name = "PULP_CBC_CMD"
-
-        solver = getSolver(solver_name, threads=self.threads)
-        # gurobi.msg = False
-        # TODO the returned value resembles the accuracy of the prediction
-        _ = prob.solve(solver)
-
-        def get_base(i):
-            for b in nucleosides:
-                if milp_is_one(y[i][b]):
-                    return b
-            return None
-
-        def get_base_fragmentwise(i, j):
-            for b in nucleosides:
-                if milp_is_one(z[i][j][b]):
-                    return b
-            return None
-
-        # interpret solution
-        seq = [get_base(i) for i in range(self.seq_len)]
-        print(
-            "Predicted sequence = ",
-            "".join([val if val is not None else "-" for val in seq]),
-        )
-
-        # Get the sequence corresponding to each of the fragments!
-        fragment_seq = [
-            [
-                get_base_fragmentwise(i, j)
-                for i in range(self.seq_len)
-                if get_base_fragmentwise(i, j) is not None
-            ]
-            for j in valid_fragment_range
-        ]
-
-        # Get the mass corresponding to each of the fragments!
-        predicted_fragment_mass = [
-            sum(
-                [
-                    nucleoside_masses[get_base_fragmentwise(i, j)]
-                    for i in range(self.seq_len)
-                    if get_base_fragmentwise(i, j) is not None
-                ]
-            )
-            for j in valid_fragment_range
-        ]
-=======
         lp_instance = LinearProgramInstance(
             fragments=self.fragments,
             nucleosides=masses,
@@ -502,7 +312,6 @@
         )
 
         seq, fragment_predictions = lp_instance.evaluate(solver_name, self.threads)
->>>>>>> 0b947fc0
 
         fragment_predictions = pl.concat(
             [fragment_predictions, self.fragments.select(pl.col("orig_index"))],
@@ -616,15 +425,11 @@
 
     def _calculate_diff_dp(self, diff, threshold, explanation_masses):
         explanation_list = list(
-            [
-                entry
-                for entry in explain_mass(
-                    diff,
-                    explanation_masses=explanation_masses,
-                    matching_threshold=threshold,
-                )
-                if entry.breakage == "c/y_c/y"
-            ][0].explanations
+            explain_mass(
+                diff,
+                explanation_masses=explanation_masses,
+                matching_threshold=threshold,
+            ).explanations
         )
         if len(explanation_list) > 0:
             retval = [
