--- conflicted
+++ resolved
@@ -31,14 +31,10 @@
 TOLERANCE = 1e-5  # For perfect matching, the TOLERANCE should be the precision (digits after decimal) to which the masses of nucleosides and sequences are reported, i.e. 1e-(ROUND_DECIMAL)
 
 # This dictates a relative matching threshold such that we consider abs(sum(masses)/target_mass - 1) < MATCHING_THRESHOLD to be matched!
-<<<<<<< HEAD
-MATCHING_THRESHOLD = 6e-6  # 20e-6  # 3 * 20e-6  # 20 ppm
-=======
-MATCHING_THRESHOLD = 20e-6
+MATCHING_THRESHOLD = 6e-6  # 20e-6
 # We choose 20 ppm as the defaul error from the MS.
 # The error is on the higher side than would be for a good calibrated machine (6ppm),
 # but in the absence of an experimental measurement of this error, this (very) conservative value works well!
->>>>>>> 8414f0e3
 
 EXPLANATION_MASSES = UNIQUE_MASSES.with_columns(
     (pl.col("monoisotopic_mass") / TOLERANCE)
