--- conflicted
+++ resolved
@@ -203,11 +203,7 @@
                 assert (
                     abs(prediction_masses[i] / fragment_masses[i] - 1)
                     <= matching_threshold
-<<<<<<< HEAD
                 )
 
 
-test_testcase("25mers/test_01")
-=======
-                )
->>>>>>> dcadf9b9
+test_testcase("25mers/test_01")